module Resque
<<<<<<< HEAD
  Version = '1.8.1'
=======
  Version = VERSION = '1.9.8'
>>>>>>> 1adb82a2
end<|MERGE_RESOLUTION|>--- conflicted
+++ resolved
@@ -1,7 +1,3 @@
 module Resque
-<<<<<<< HEAD
-  Version = '1.8.1'
-=======
   Version = VERSION = '1.9.8'
->>>>>>> 1adb82a2
 end