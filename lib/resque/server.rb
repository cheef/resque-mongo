require 'sinatra/base'
require 'erb'
require 'resque'
require 'resque/version'

module Resque
  class Server < Sinatra::Base
    dir = File.dirname(File.expand_path(__FILE__))

    set :views,  "#{dir}/server/views"
    set :public, "#{dir}/server/public"
    set :static, true

    helpers do
      include Rack::Utils
      alias_method :h, :escape_html

      def current_section
        url request.path_info.sub('/','').split('/')[0].downcase
      end

      def current_page
        url request.path_info.sub('/','')
      end

      def url(*path_parts)
        [ path_prefix, path_parts ].join("/").squeeze('/')
      end
      alias_method :u, :url

      def path_prefix
        request.env['SCRIPT_NAME']
      end

      def class_if_current(path = '')
        'class="current"' if current_page[0, path.size] == path
      end

      def tab(name)
        dname = name.to_s.downcase
        path = url(dname)
        "<li #{class_if_current(path)}><a href='#{path}'>#{name}</a></li>"
      end

      def tabs
        Resque::Server.tabs
      end

      def redis_get_size(key)
        case Resque.redis.type(key)
        when 'none'
          []
        when 'list'
          Resque.redis.llen(key)
        when 'set'
          Resque.redis.scard(key)
        when 'string'
          Resque.redis.get(key).length
        when 'zset'
          Resque.redis.zcard(key)
        end
      end

      def redis_get_value_as_array(key, start=0)
        case Resque.redis.type(key)
        when 'none'
          []
        when 'list'
          Resque.redis.lrange(key, start, start + 20)
        when 'set'
          Resque.redis.smembers(key)[start..(start + 20)]
        when 'string'
          [Resque.redis.get(key)]
        when 'zset'
          Resque.redis.zrange(key, start, start + 20)
        end
      end

      def show_args(args)
        Array(args).map { |a| a.inspect }.join("\n")
      end

      def partial?
        @partial
      end

      def partial(template, local_vars = {})
        @partial = true
        erb(template.to_sym, {:layout => false}, local_vars)
      ensure
        @partial = false
      end

      def poll
        if @polling
          text = "Last Updated: #{Time.now.strftime("%H:%M:%S")}"
        else
          text = "<a href='#{url(request.path_info)}.poll' rel='poll'>Live Poll</a>"
        end
        "<p class='poll'>#{text}</p>"
      end

    end

    def show(page, layout = true)
      begin
        erb page.to_sym, {:layout => layout}, :resque => Resque
      rescue Errno::ECONNREFUSED
<<<<<<< HEAD
        erb :error, {:layout => false}, :error => "Can't connect to Mongo! (#{Resque.mongo.server})"
=======
        erb :error, {:layout => false}, :error => "Can't connect to Redis! (#{Resque.redis_id})"
>>>>>>> 1adb82a2
      end
    end

    # to make things easier on ourselves
    get "/?" do
      redirect url(:overview)
    end

    %w( overview queues working workers key ).each do |page|
      get "/#{page}" do
        show page
      end

      get "/#{page}/:id" do
        show page
      end
    end

    post "/queues/:id/remove" do
      Resque.remove_queue(params[:id])
      redirect u('queues')
    end

    %w( overview workers ).each do |page|
      get "/#{page}.poll" do
        content_type "text/plain"
        @polling = true
        show(page.to_sym, false).gsub(/\s{1,}/, ' ')
      end
    end

    get "/failed" do
      if Resque::Failure.url
        redirect Resque::Failure.url
      else
        show :failed
      end
    end

    post "/failed/clear" do
      Resque::Failure.clear
      redirect u('failed')
    end

    get "/failed/requeue/:index" do
      Resque::Failure.requeue(params[:index])
      if request.xhr?
        return Resque::Failure.all(params[:index])['retried_at']
      else
        redirect u('failed')
      end
    end

    get "/stats" do
      redirect url("/stats/resque")
    end

    get "/stats/:id" do
      show :stats
    end

    get "/stats/keys/:key" do
      show :stats
    end

    get "/stats.txt" do
      info = Resque.info

      stats = []
      stats << "resque.pending=#{info[:pending]}"
      stats << "resque.processed+=#{info[:processed]}"
      stats << "resque.failed+=#{info[:failed]}"
      stats << "resque.workers=#{info[:workers]}"
      stats << "resque.working=#{info[:working]}"

      Resque.queues.each do |queue|
        stats << "queues.#{queue}=#{Resque.size(queue)}"
      end

      content_type 'text/plain'
      stats.join "\n"
    end

    def resque
      Resque
    end

    def self.tabs
      @tabs ||= ["Overview", "Working", "Failed", "Queues", "Workers", "Stats"]
    end
  end
end<|MERGE_RESOLUTION|>--- conflicted
+++ resolved
@@ -106,11 +106,7 @@
       begin
         erb page.to_sym, {:layout => layout}, :resque => Resque
       rescue Errno::ECONNREFUSED
-<<<<<<< HEAD
         erb :error, {:layout => false}, :error => "Can't connect to Mongo! (#{Resque.mongo.server})"
-=======
-        erb :error, {:layout => false}, :error => "Can't connect to Redis! (#{Resque.redis_id})"
->>>>>>> 1adb82a2
       end
     end
 
