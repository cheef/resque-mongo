<!DOCTYPE html>
<html>
<head>
  <title>Resque.</title>
  <link href="<%=u 'reset.css' %>" media="screen" rel="stylesheet" type="text/css">
  <link href="<%=u 'style.css' %>" media="screen" rel="stylesheet" type="text/css">
  <script src="<%=u 'jquery-1.3.2.min.js' %>" type="text/javascript"</script>
  <script src="<%=u 'jquery.relatize_date.js' %>" type="text/javascript"</script>  
  <script src="<%=u 'ranger.js' %>" type="text/javascript"></script>
</head>
<body>
  <div class="header">
    <ul class='nav'>
      <% tabs.each do |tab_name| %>
        <%= tab tab_name %>
      <% end %>
    </ul>
  </div>
  
  <% if @subtabs %>
    <ul class='subnav'>
      <% for subtab in @subtabs %>
        <li <%= class_if_current "#{current_section}/#{subtab}" %>><a href="<%= current_section %>/<%= subtab %>"><span><%= subtab %></span></a></li>
      <% end %>
    </ul>
  <% end %>
  
<div id="main">
  <%= yield %>
</div>

<div id="footer">
  <p>Powered by <a href="http://github.com/defunkt/resque">Resque</a> v<%=Resque::Version%></p>
<<<<<<< HEAD
  <p>Connected to Redis on ... </p>
=======
  <p>Connected to Redis namespace <%= Resque.redis.namespace %> on <%=Resque.redis_id%></p>
>>>>>>> 1adb82a2
</div>

</body>
</html><|MERGE_RESOLUTION|>--- conflicted
+++ resolved
@@ -31,11 +31,7 @@
 
 <div id="footer">
   <p>Powered by <a href="http://github.com/defunkt/resque">Resque</a> v<%=Resque::Version%></p>
-<<<<<<< HEAD
-  <p>Connected to Redis on ... </p>
-=======
-  <p>Connected to Redis namespace <%= Resque.redis.namespace %> on <%=Resque.redis_id%></p>
->>>>>>> 1adb82a2
+  <p>Connected to Mongo on ... </p>
 </div>
 
 </body>
