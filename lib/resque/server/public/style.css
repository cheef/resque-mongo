html { background:#efefef; font-family:Arial, Verdana, sans-serif; font-size:13px; }
body { padding:0; margin:0; }

.header { background:#000; padding:8px 5% 0 5%; border-bottom:1px solid #444;border-bottom:5px solid #429234;}
.header h1 { color:#333; font-size:90%; font-weight:bold; margin-bottom:6px;}
.header ul li { display:inline;}
.header ul li a { color:#fff; text-decoration:none; margin-right:10px; display:inline-block;  padding:8px; -webkit-border-top-right-radius:6px; -webkit-border-top-left-radius:6px; -moz-border-radius-topleft:6px; -moz-border-radius-topright:6px; }
.header ul li a:hover { background:#333;}
.header ul li.current a { background:#429234; font-weight:bold; color:#fff;}

<<<<<<< HEAD
.subnav { padding:2px 5% 7px 5%; background:#429234; font-size:90%;}
=======
.header .namespace { position: absolute; right: 75px; top: 10px; color: #7A7A7A; }

.subnav { padding:2px 5% 7px 5%; background:#ce1212; font-size:90%;}
>>>>>>> b9b5ec70
.subnav li { display:inline;}
.subnav li a { color:#fff; text-decoration:none; margin-right:10px; display:inline-block; background:#55ad46; padding:5px; -webkit-border-radius:3px; -moz-border-radius:3px;}
.subnav li.current a { background:#fff; font-weight:bold; color:#429234;}
.subnav li a:active { background:#b00909;}

#main { padding:10px 5%; background:#fff; overflow:hidden; }
#main .logo { float:right; margin:10px;}
#main span.hl { background:#efefef; padding:2px;}
#main h1 { margin:10px 0; font-size:190%; font-weight:bold; color:#429234;}
#main h2 { margin:10px 0; font-size:130%;}
#main table { width:100%; margin:10px 0;}
#main table tr td, #main table tr th { border:1px solid #ccc; padding:6px;}
#main table tr th { background:#efefef; color:#888; font-size:80%; font-weight:bold;}
#main table tr td.no-data { text-align:center; padding:40px 0; color:#999; font-style:italic; font-size:130%;}
#main a { color:#111;}
#main p { margin:5px 0;}
#main p.intro { margin-bottom:15px; font-size:85%; color:#999; margin-top:0; line-height:1.3;}
#main h1.wi { margin-bottom:5px;}
#main p.sub { font-size:95%; color:#999;}

#main table.queues { width:40%;}
#main table.queues td.queue { font-weight:bold; width:50%;}
<<<<<<< HEAD
#main table.queues tr.failed td { background:#ebffed; border-top:2px solid #6fd380; font-size:90%; color:#6fd380;}
#main table.queues tr.failed td a{  color:#6fd380;}
=======
#main table.queues tr.failed td { border-top:2px solid; font-size:90%; }
#main table.queues tr.failure td { background:#ffecec; border-top:2px solid #d37474; font-size:90%; color:#d37474;}
#main table.queues tr.failure td a{ color:#d37474;}
>>>>>>> b9b5ec70

#main table.jobs td.class { font-family:Monaco, "Courier New", monospace; font-size:90%; width:50%;}
#main table.jobs td.args{ width:50%;}

#main table.workers td.icon {width:1%; background:#efefef;text-align:center;}
#main table.workers td.where { width:25%;}
#main table.workers td.queues { width:35%;}
#main .queue-tag { background:#b1d2e9; padding:2px; margin:0 3px; font-size:80%; text-decoration:none; text-transform:uppercase; font-weight:bold; color:#3274a2; -webkit-border-radius:4px; -moz-border-radius:4px;}
#main table.workers td.queues.queue { width:10%;}
#main table.workers td.process { width:35%;}
#main table.workers td.process span.waiting { color:#999; font-size:90%;}
#main table.workers td.process small { font-size:80%; margin-left:5px;}
#main table.workers td.process code { font-family:Monaco, "Courier New", monospace; font-size:90%;}
#main table.workers td.process small a { color:#999;}
#main.polling table.workers tr.working td { background:#f4ffe4; color:#7ac312;}
#main.polling table.workers tr.working td.where a { color:#7ac312;}
#main.polling table.workers tr.working td.process code { font-weight:bold;}


#main table.stats th { font-size:100%; width:40%; color:#000;}
#main hr { border:0; border-top:5px solid #efefef;  margin:15px 0;}

#footer { padding:10px 5%; background:#efefef; color:#999; font-size:85%; line-height:1.5; border-top:5px solid #ccc; padding-top:10px;}  
#footer p a { color:#999;}

#main p.poll { background:url(poll.png) no-repeat 0 2px; padding:3px 0; padding-left:23px; float:right; font-size:85%; }

#main ul.failed {}
#main ul.failed li {background:-webkit-gradient(linear, left top, left bottom, from(#efefef), to(#fff)) #efefef; margin-top:10px; padding:10px; overflow:hidden; -webkit-border-radius:5px; border:1px solid #ccc; }
#main ul.failed li dl dt {font-size:80%; color:#999; width:60px; float:left; padding-top:1px; text-align:right;}
#main ul.failed li dl dd {margin-bottom:10px; margin-left:70px;}
#main ul.failed li dl dd .retry { float: right; }
#main ul.failed li dl dd code, #main ul.failed li dl dd pre { font-family:Monaco, "Courier New", monospace; font-size:90%;}
#main ul.failed li dl dd.error a {font-family:Monaco, "Courier New", monospace; font-size:90%; }
#main ul.failed li dl dd.error pre { margin-top:3px; line-height:1.3;}

#main p.pagination { background:#efefef; padding:10px; overflow:hidden;}
#main p.pagination a.less { float:left;}
#main p.pagination a.more { float:right;}

#main form {float:right; margin-top:-10px;}

#main .time a.toggle_format {text-decoration:none;}<|MERGE_RESOLUTION|>--- conflicted
+++ resolved
@@ -8,13 +8,9 @@
 .header ul li a:hover { background:#333;}
 .header ul li.current a { background:#429234; font-weight:bold; color:#fff;}
 
-<<<<<<< HEAD
-.subnav { padding:2px 5% 7px 5%; background:#429234; font-size:90%;}
-=======
 .header .namespace { position: absolute; right: 75px; top: 10px; color: #7A7A7A; }
 
-.subnav { padding:2px 5% 7px 5%; background:#ce1212; font-size:90%;}
->>>>>>> b9b5ec70
+.subnav { padding:2px 5% 7px 5%; background:#429234; font-size:90%;}
 .subnav li { display:inline;}
 .subnav li a { color:#fff; text-decoration:none; margin-right:10px; display:inline-block; background:#55ad46; padding:5px; -webkit-border-radius:3px; -moz-border-radius:3px;}
 .subnav li.current a { background:#fff; font-weight:bold; color:#429234;}
@@ -37,14 +33,10 @@
 
 #main table.queues { width:40%;}
 #main table.queues td.queue { font-weight:bold; width:50%;}
-<<<<<<< HEAD
+#main table.queues tr.failed td { border-top:2px solid; font-size:90%; }
+
 #main table.queues tr.failed td { background:#ebffed; border-top:2px solid #6fd380; font-size:90%; color:#6fd380;}
 #main table.queues tr.failed td a{  color:#6fd380;}
-=======
-#main table.queues tr.failed td { border-top:2px solid; font-size:90%; }
-#main table.queues tr.failure td { background:#ffecec; border-top:2px solid #d37474; font-size:90%; color:#d37474;}
-#main table.queues tr.failure td a{ color:#d37474;}
->>>>>>> b9b5ec70
 
 #main table.jobs td.class { font-family:Monaco, "Courier New", monospace; font-size:90%; width:50%;}
 #main table.jobs td.args{ width:50%;}
